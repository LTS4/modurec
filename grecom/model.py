--- conflicted
+++ resolved
@@ -36,13 +36,8 @@
         super(GAENet, self).__init__()
 
         time_matrix = torch.tensor(recom_data.time_matrix, dtype=torch.float).to(args.device)
-<<<<<<< HEAD
-        self.item_ae = GraphAutoencoder(recom_data.n_users, args, emb_size)
-        self.user_ae = GraphAutoencoder(recom_data.n_items, args, emb_size)
-=======
         self.item_ae = GraphAutoencoder(recom_data.n_users, args, emb_size, time_matrix.transpose(0, 1), time_ndim=0)
         self.user_ae = GraphAutoencoder(recom_data.n_items, args, emb_size, time_matrix, time_ndim=0)
->>>>>>> ee663a89
 
         train_mask = torch.tensor(train_mask).to(args.device)
         val_mask = torch.tensor(val_mask).to(args.device)
