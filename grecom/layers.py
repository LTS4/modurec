import torch
import torch.nn as nn
import torch.nn.init as init

from grecom.data.geometric import conv_norm
from torch_geometric.nn import MessagePassing


class TimeNN(nn.Module):
    """Takes the [U, V, t] tensor, calculates affine functions for each of the
    t [U, V] matrices and combines them linearly.
    """

    def __init__(self, args, n_time_inputs=3):
        super(TimeNN, self).__init__()
        self.w_aff = nn.Parameter(torch.Tensor(n_time_inputs).to(args.device))
        self.b_aff = nn.Parameter(torch.Tensor(n_time_inputs).to(args.device))
        self.w_comb = nn.Parameter(torch.Tensor(n_time_inputs).to(args.device))

        self.args = args
        self.reset_parameters()

    def reset_parameters(self):
        init.normal_(self.w_aff, std=0.1)
        init.normal_(self.b_aff, std=0.1)
        init.normal_(self.w_comb, std=0.1)

    def forward(self, x):
        x = x * self.w_aff + self.b_aff
        x = nn.ReLU()(x)
        p = torch.matmul(x, self.w_comb)
        return p

    def get_reg_loss(self):
        return self.args.reg * (
            torch.norm(self.w_comb) ** 2
        )

    def __repr__(self):
        return f"w_aff: {self.w_aff}, b_aff:{self.b_aff}, w_comb:{self.w_comb}"


class FilmLayer(nn.Module):
    """Combines two inputs with identical shape"""

    def __init__(self, args):
        super(FilmLayer, self).__init__()
        self.add_x1 = nn.Parameter(torch.FloatTensor(1).to(args.device))
        self.add_x2 = nn.Parameter(torch.FloatTensor(1).to(args.device))
        self.mult_x = nn.Parameter(torch.FloatTensor(1).to(args.device))

        self.reset_parameters()

    def reset_parameters(self):
        init.zeros_(self.add_x1)
        init.normal_(self.add_x2, std=1e-4)
        init.normal_(self.mult_x, std=1e-4)

    def forward(self, x1, x2):
        x = x1 * self.add_x1 + x2 * self.add_x2 + x1 * x2 * self.mult_x
        return x


class ContentFiltering(torch.nn.Module):
    def __init__(self, args, ft_sizes, emb_size=500):
        super(ContentFiltering, self).__init__()
        self.w_bilinear = nn.Parameter(
            torch.FloatTensor(ft_sizes[0], ft_sizes[1]).to(args.device))
        self.bias = nn.Parameter(torch.FloatTensor(1).to(args.device))

<<<<<<< HEAD
    def update(self, aggr_out, x):
        return aggr_out + x


class GraphAutoencoder(torch.nn.Module):
    def __init__(self, input_size, args, emb_size=500, feature_matrices=None, time_matrix=None, time_ndim=0, feature_ndim=0):
        super(GraphAutoencoder, self).__init__()

        # FiLM time
        self.time_matrix = time_matrix
        if time_matrix is not None:
            self.time_model = TimeNN(args, n_time_inputs=time_matrix.shape[-1])
            self.time_ndim = time_ndim
            film_size = {
                0: 1,
                1: input_size
            }[time_ndim]
            self.film_time = FiLMlayer(args, film_size)
            
        # FiLM features
        self.feature_matrices = feature_matrices
        if feature_matrices is not None:
            ft_sizes = [x.size(1) for x in feature_matrices]
            self.feature_model = FeatureNN(args, ft_sizes)
            self.feature_ndim = feature_ndim
            film_size = {
                0: 1,
                1: input_size
            }[feature_ndim]
            self.film_1 = FiLMlayer(args, film_size)
            self.film_2 = FiLMlayer(args, film_size)
        
        # Autoencoder
        self.wenc = Parameter(torch.Tensor(emb_size, input_size).to(args.device))
        self.benc = Parameter(torch.Tensor(emb_size).to(args.device))
        self.conv = GraphConv0D(args).to(args.device)
        #self.conv = GraphConv1D(emb_size, args).to(args.device)
        self.wdec = Parameter(torch.Tensor(input_size, emb_size).to(args.device))
        self.bdec = Parameter(torch.Tensor(input_size).to(args.device))
        #self.wdec_clf = Parameter(torch.Tensor(5, emb_size, input_size).to(args.device))
        #self.bdec_clf = Parameter(torch.Tensor(1, input_size, 5).to(args.device))

        self.dropout = nn.Dropout(p=0.7)
        self.dropout2 = nn.Dropout(p=0.5)

        self.weights_list = [self.wenc, self.wdec]
        self.biases_list = [self.benc, self.bdec]
        self.emb_size = emb_size
=======
>>>>>>> f047116e
        self.args = args
        self.reset_parameters()

    def reset_parameters(self):
<<<<<<< HEAD
        for w, b in zip(self.weights_list, self.biases_list):
            init.kaiming_uniform_(w, a=math.sqrt(5))
            fan_in, _ = init._calculate_fan_in_and_fan_out(w)
            bound = 1 / math.sqrt(fan_in)
            init.uniform_(b, -bound, bound)
        init.normal_(self.conv.weight, std=.01)

    def forward(self, x, edge_index, edge_weight=None, mask=None):
        if mask is not None:
            x = x[mask, :]
        if self.time_matrix is not None:
            if mask is not None:
                time_comp = self.time_model(self.time_matrix[mask,...])
            else:
                time_comp = self.time_model(self.time_matrix)
            x = self.film_time(x, time_comp, mask_add=(x > 0))
        if self.feature_matrices is not None:
            fts_1, fts_2 = self.feature_model(self.feature_matrices)
            x = self.film_1(x, fts_1, mask_add=(x > 0))
            x = self.film_2(x, fts_2, mask_add=(x > 0))
        x = self.dropout(x)
        x = F.linear(x, self.wenc, self.benc)
        x = nn.Sigmoid()(x)
        x = self.conv(x, edge_index, edge_weight)
        x = self.dropout2(x)
        p = F.linear(x, self.wdec, self.bdec)
        return p
=======
        init.xavier_normal_(self.w_bilinear)
        init.zeros_(self.bias)

    def forward(self, ft_x):
        return ft_x[0] @ self.w_bilinear @ ft_x[1].T + self.bias
>>>>>>> f047116e

    def get_reg_loss(self):
        return self.args.reg * (
            torch.norm(self.w_bilinear) ** 2
        )
<<<<<<< HEAD
        if self.time_matrix is not None:
            reg_loss += self.time_model.get_reg_loss()
        if self.feature_matrices is not None:
            reg_loss += self.feature_model.get_reg_loss()
        return reg_loss


class TimeNN(torch.nn.Module):
    def __init__(self, args, emb_size=32, n_time_inputs=5):
        super(TimeNN, self).__init__()
        self.w_aff = Parameter(torch.Tensor(n_time_inputs).to(args.device))
        self.b_aff = Parameter(torch.Tensor(n_time_inputs).to(args.device))
        self.w_comb = Parameter(torch.Tensor(n_time_inputs).to(args.device))
=======


class FeatureCombiner(nn.Module):
    """Using the number of ratings as a variable, combines the feature and
    the rating representations."""
>>>>>>> f047116e

    def __init__(self, args):
        super(FeatureCombiner, self).__init__()
        self.alpha_1 = nn.Parameter(torch.FloatTensor(1).to(args.device))
        self.alpha_2 = nn.Parameter(torch.FloatTensor(1).to(args.device))
        self.alpha_b = nn.Parameter(torch.FloatTensor(1).to(args.device))
        self.reset_parameters()

    def reset_parameters(self):
        init.zeros_(self.alpha_1)
        init.zeros_(self.alpha_2)
        init.zeros_(self.alpha_b)

    def forward(self, h, hf, ft_n):
        A = torch.sigmoid(
            100*self.alpha_1 * ft_n[0].view(-1, 1).expand(-1, len(ft_n[1])) +
            100*self.alpha_2 * ft_n[1].view(1, -1).expand(len(ft_n[0]), -1) +
            100*self.alpha_b
        )
        A_zeros = torch.ones_like(A)
        A_zeros[ft_n[0] == 0, :] = 0
        A_zeros[:, ft_n[1] == 0] = 0
        A = A * A_zeros
        return h * A + hf * (1 - A)

<<<<<<< HEAD
    def forward(self, x):
        x = x * self.w_aff + self.b_aff
        x = nn.ReLU()(x)  # Allows deactivation of some time inputs
        p = torch.matmul(x, self.w_comb)
        return p

    def get_reg_loss(self):
        return self.args.reg * (
            torch.norm(self.w_comb) ** 2 + 
            torch.norm(self.w_aff) ** 2
        )

    def __repr__(self):
        return f"w_aff: {self.w_aff}, b_aff:{self.b_aff}, w_comb:{self.w_comb}"


class FeatureNN(torch.nn.Module):
    def __init__(self, args, ft_sizes, emb_size=500):
        super(FeatureNN, self).__init__()
        self.w_u = Parameter(torch.FloatTensor(1, ft_sizes[0]).to(args.device))
        self.b_u = Parameter(torch.FloatTensor(1).to(args.device))
        self.w_v = Parameter(torch.FloatTensor(1, ft_sizes[1]).to(args.device))
        self.b_v = Parameter(torch.FloatTensor(1).to(args.device))

        self.args = args
        self.reset_parameters()

    def reset_parameters(self):
        init.xavier_normal_(self.w_u)
        init.zeros_(self.b_u)
        init.xavier_normal_(self.w_v)
        init.zeros_(self.b_v)

    def forward(self, vec_x):
        x_u, x_v = vec_x
        x_u = F.linear(x_u, self.w_u, self.b_u)
        x_v = F.linear(x_v, self.w_v, self.b_v).T
        x_u = x_u.expand(-1, x_v.size(1))
        x_v = x_v.expand(x_u.size(0), -1)
        return x_u, x_v

    def get_reg_loss(self):
        return self.args.reg * (
            torch.norm(self.w_u) ** 2 +
            torch.norm(self.w_v) ** 2
        )

class FiLMlayer(torch.nn.Module):
    def __init__(self, args, size):
        super(FiLMlayer, self).__init__()
        self.mult = Parameter(torch.FloatTensor(size).to(args.device))
        self.add = Parameter(torch.FloatTensor(size).to(args.device))
        self.other = Parameter(torch.FloatTensor(size).to(args.device))

        self.args = args
        self.reset_parameters()

    def reset_parameters(self):
        init.zeros_(self.other)
        init.normal_(self.mult, std=1e-4)
        init.normal_(self.add, std=1e-4)

    def forward(self, x, z, mask_add=1):
        return (x * z * self.mult) + z * self.add * mask_add + x * self.other

    def __repr__(self):
        return f"m|a|o: {self.mult.item()}|{self.add.item()}|{self.other.item()}"
=======

class FeatureNN2(nn.Module):
    """Using the number of ratings as a variable, combines the feature and
    the rating representations."""

    def __init__(self, args):
        super(FeatureNN2, self).__init__()
        self.alpha_1 = nn.Parameter(torch.FloatTensor(1).to(args.device))
        self.alpha_b = nn.Parameter(torch.FloatTensor(1).to(args.device))
        self.reset_parameters()

    def reset_parameters(self):
        init.zeros_(self.alpha_1)
        init.zeros_(self.alpha_b)

    def forward(self, h, hf, ft_n):
        A = torch.sigmoid(
            100*self.alpha_1 * torch.unsqueeze(ft_n[0], 1) +
            100*self.alpha_b
        )
        A_zeros = torch.ones_like(A)
        A_zeros[ft_n == 0, :] = 0
        A = A * A_zeros
        return h * A + hf * (1 - A)


class GraphConv0D(MessagePassing):
    def __init__(self, args):
        super(GraphConv0D, self).__init__(aggr='add')  # "Add" aggregation.
        self.weight = nn.Parameter(torch.FloatTensor(1).to(args.device))
        self.reset_parameters()

    def reset_parameters(self):
        init.normal_(self.weight, std=.01)

    def forward(self, x, edge_index, edge_weight=None, size=None):
        h = x * self.weight
        norm = conv_norm(edge_index, x.size(0), edge_weight, x.dtype)
        return self.propagate(edge_index, size=size, x=x, h=h, norm=norm)

    def message(self, h_j, norm):
        return norm.view(-1, 1) * h_j

    def update(self, aggr_out, x):
        return aggr_out + x
>>>>>>> f047116e
<|MERGE_RESOLUTION|>--- conflicted
+++ resolved
@@ -68,122 +68,25 @@
             torch.FloatTensor(ft_sizes[0], ft_sizes[1]).to(args.device))
         self.bias = nn.Parameter(torch.FloatTensor(1).to(args.device))
 
-<<<<<<< HEAD
-    def update(self, aggr_out, x):
-        return aggr_out + x
-
-
-class GraphAutoencoder(torch.nn.Module):
-    def __init__(self, input_size, args, emb_size=500, feature_matrices=None, time_matrix=None, time_ndim=0, feature_ndim=0):
-        super(GraphAutoencoder, self).__init__()
-
-        # FiLM time
-        self.time_matrix = time_matrix
-        if time_matrix is not None:
-            self.time_model = TimeNN(args, n_time_inputs=time_matrix.shape[-1])
-            self.time_ndim = time_ndim
-            film_size = {
-                0: 1,
-                1: input_size
-            }[time_ndim]
-            self.film_time = FiLMlayer(args, film_size)
-            
-        # FiLM features
-        self.feature_matrices = feature_matrices
-        if feature_matrices is not None:
-            ft_sizes = [x.size(1) for x in feature_matrices]
-            self.feature_model = FeatureNN(args, ft_sizes)
-            self.feature_ndim = feature_ndim
-            film_size = {
-                0: 1,
-                1: input_size
-            }[feature_ndim]
-            self.film_1 = FiLMlayer(args, film_size)
-            self.film_2 = FiLMlayer(args, film_size)
-        
-        # Autoencoder
-        self.wenc = Parameter(torch.Tensor(emb_size, input_size).to(args.device))
-        self.benc = Parameter(torch.Tensor(emb_size).to(args.device))
-        self.conv = GraphConv0D(args).to(args.device)
-        #self.conv = GraphConv1D(emb_size, args).to(args.device)
-        self.wdec = Parameter(torch.Tensor(input_size, emb_size).to(args.device))
-        self.bdec = Parameter(torch.Tensor(input_size).to(args.device))
-        #self.wdec_clf = Parameter(torch.Tensor(5, emb_size, input_size).to(args.device))
-        #self.bdec_clf = Parameter(torch.Tensor(1, input_size, 5).to(args.device))
-
-        self.dropout = nn.Dropout(p=0.7)
-        self.dropout2 = nn.Dropout(p=0.5)
-
-        self.weights_list = [self.wenc, self.wdec]
-        self.biases_list = [self.benc, self.bdec]
-        self.emb_size = emb_size
-=======
->>>>>>> f047116e
         self.args = args
         self.reset_parameters()
 
     def reset_parameters(self):
-<<<<<<< HEAD
-        for w, b in zip(self.weights_list, self.biases_list):
-            init.kaiming_uniform_(w, a=math.sqrt(5))
-            fan_in, _ = init._calculate_fan_in_and_fan_out(w)
-            bound = 1 / math.sqrt(fan_in)
-            init.uniform_(b, -bound, bound)
-        init.normal_(self.conv.weight, std=.01)
-
-    def forward(self, x, edge_index, edge_weight=None, mask=None):
-        if mask is not None:
-            x = x[mask, :]
-        if self.time_matrix is not None:
-            if mask is not None:
-                time_comp = self.time_model(self.time_matrix[mask,...])
-            else:
-                time_comp = self.time_model(self.time_matrix)
-            x = self.film_time(x, time_comp, mask_add=(x > 0))
-        if self.feature_matrices is not None:
-            fts_1, fts_2 = self.feature_model(self.feature_matrices)
-            x = self.film_1(x, fts_1, mask_add=(x > 0))
-            x = self.film_2(x, fts_2, mask_add=(x > 0))
-        x = self.dropout(x)
-        x = F.linear(x, self.wenc, self.benc)
-        x = nn.Sigmoid()(x)
-        x = self.conv(x, edge_index, edge_weight)
-        x = self.dropout2(x)
-        p = F.linear(x, self.wdec, self.bdec)
-        return p
-=======
         init.xavier_normal_(self.w_bilinear)
         init.zeros_(self.bias)
 
     def forward(self, ft_x):
         return ft_x[0] @ self.w_bilinear @ ft_x[1].T + self.bias
->>>>>>> f047116e
 
     def get_reg_loss(self):
         return self.args.reg * (
             torch.norm(self.w_bilinear) ** 2
         )
-<<<<<<< HEAD
-        if self.time_matrix is not None:
-            reg_loss += self.time_model.get_reg_loss()
-        if self.feature_matrices is not None:
-            reg_loss += self.feature_model.get_reg_loss()
-        return reg_loss
-
-
-class TimeNN(torch.nn.Module):
-    def __init__(self, args, emb_size=32, n_time_inputs=5):
-        super(TimeNN, self).__init__()
-        self.w_aff = Parameter(torch.Tensor(n_time_inputs).to(args.device))
-        self.b_aff = Parameter(torch.Tensor(n_time_inputs).to(args.device))
-        self.w_comb = Parameter(torch.Tensor(n_time_inputs).to(args.device))
-=======
 
 
 class FeatureCombiner(nn.Module):
     """Using the number of ratings as a variable, combines the feature and
     the rating representations."""
->>>>>>> f047116e
 
     def __init__(self, args):
         super(FeatureCombiner, self).__init__()
@@ -209,75 +112,6 @@
         A = A * A_zeros
         return h * A + hf * (1 - A)
 
-<<<<<<< HEAD
-    def forward(self, x):
-        x = x * self.w_aff + self.b_aff
-        x = nn.ReLU()(x)  # Allows deactivation of some time inputs
-        p = torch.matmul(x, self.w_comb)
-        return p
-
-    def get_reg_loss(self):
-        return self.args.reg * (
-            torch.norm(self.w_comb) ** 2 + 
-            torch.norm(self.w_aff) ** 2
-        )
-
-    def __repr__(self):
-        return f"w_aff: {self.w_aff}, b_aff:{self.b_aff}, w_comb:{self.w_comb}"
-
-
-class FeatureNN(torch.nn.Module):
-    def __init__(self, args, ft_sizes, emb_size=500):
-        super(FeatureNN, self).__init__()
-        self.w_u = Parameter(torch.FloatTensor(1, ft_sizes[0]).to(args.device))
-        self.b_u = Parameter(torch.FloatTensor(1).to(args.device))
-        self.w_v = Parameter(torch.FloatTensor(1, ft_sizes[1]).to(args.device))
-        self.b_v = Parameter(torch.FloatTensor(1).to(args.device))
-
-        self.args = args
-        self.reset_parameters()
-
-    def reset_parameters(self):
-        init.xavier_normal_(self.w_u)
-        init.zeros_(self.b_u)
-        init.xavier_normal_(self.w_v)
-        init.zeros_(self.b_v)
-
-    def forward(self, vec_x):
-        x_u, x_v = vec_x
-        x_u = F.linear(x_u, self.w_u, self.b_u)
-        x_v = F.linear(x_v, self.w_v, self.b_v).T
-        x_u = x_u.expand(-1, x_v.size(1))
-        x_v = x_v.expand(x_u.size(0), -1)
-        return x_u, x_v
-
-    def get_reg_loss(self):
-        return self.args.reg * (
-            torch.norm(self.w_u) ** 2 +
-            torch.norm(self.w_v) ** 2
-        )
-
-class FiLMlayer(torch.nn.Module):
-    def __init__(self, args, size):
-        super(FiLMlayer, self).__init__()
-        self.mult = Parameter(torch.FloatTensor(size).to(args.device))
-        self.add = Parameter(torch.FloatTensor(size).to(args.device))
-        self.other = Parameter(torch.FloatTensor(size).to(args.device))
-
-        self.args = args
-        self.reset_parameters()
-
-    def reset_parameters(self):
-        init.zeros_(self.other)
-        init.normal_(self.mult, std=1e-4)
-        init.normal_(self.add, std=1e-4)
-
-    def forward(self, x, z, mask_add=1):
-        return (x * z * self.mult) + z * self.add * mask_add + x * self.other
-
-    def __repr__(self):
-        return f"m|a|o: {self.mult.item()}|{self.add.item()}|{self.other.item()}"
-=======
 
 class FeatureNN2(nn.Module):
     """Using the number of ratings as a variable, combines the feature and
@@ -322,5 +156,4 @@
         return norm.view(-1, 1) * h_j
 
     def update(self, aggr_out, x):
-        return aggr_out + x
->>>>>>> f047116e
+        return aggr_out + x