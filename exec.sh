--- conflicted
+++ resolved
@@ -1,15 +1,3 @@
-<<<<<<< HEAD
-for i in {1..1}
-do
-    python train.py \
-    --data-path data --raw-path raw --models-path models --results-path results \
-    --dataset ml-1m \
-    --model gautorec \
-    --reg 1e-4 --lr 2e-3 \
-    --epochs 2500 \
-    --testing
-done
-=======
 python main.py \
 --dataset ml-100k \
 --split_type random \
@@ -78,5 +66,4 @@
 --epochs 1000 \
 --lr 2e-3 \
 --reg 1e-4 \
---n_runs 10
->>>>>>> f047116e
+--n_runs 10